#include "gtest/gtest.h"
#include "cpputil/seq.hpp"
#include "LinAlg/Vector.hpp"
#include "stats/Resampler.hpp"
#include "test_utils/test_utils.hpp"
#include "stats/ChiSquareTest.hpp"
#include "stats/FreqDist.hpp"
#include "stats/DataTable.hpp"
#include "stats/fake_data_table.hpp"

namespace {
  using namespace BOOM;
  using std::endl;

  class DataTableTest : public ::testing::Test {
   protected:
    DataTableTest()
        : color_key_(new CatKey({"red", "blue", "green"})),
          shape_key_(new CatKey({"circle", "square", "triangle", "rhombus"}))
    {
      GlobalRng::rng.seed(8675309);
    }

    Ptr<CatKey> color_key_;
    Ptr<CatKey> shape_key_;
  };

  TEST_F(DataTableTest, DefaultConstructor) {
<<<<<<< HEAD
    DataTable data;
  }

  // Read the autopref.txt data in from a .txt file.
  // Read in CarsClean.csv from a .csv file.
  // Check that the data types are correct.
  TEST_F(DataTableTest, CheckAutopref) {
=======
    MixedMultivariateData data;
  }

  TEST_F(DataTableTest, ReadFromFile) {
>>>>>>> 0ef10884
    bool header = false;
    std::string path = "stats/tests/autopref.txt";
    DataTable autopref(path, header, "\t");
    /*
      American	34	Male	Married	Large	Family	No
      Japanese	36	Male	Single	Small	Sporty	No
      Japanese	23	Male	Married	Small	Family	No
    */
    EXPECT_EQ(autopref.nobs(), 263);
    EXPECT_EQ(autopref.nvars(), 7);
    EXPECT_EQ(autopref.variable_type(0), VariableType::categorical);
    EXPECT_EQ(autopref.variable_type(1), VariableType::numeric);
    EXPECT_EQ(autopref.variable_type(2), VariableType::categorical);
    EXPECT_EQ(autopref.variable_type(3), VariableType::categorical);
    EXPECT_EQ(autopref.variable_type(4), VariableType::categorical);
    EXPECT_EQ(autopref.variable_type(5), VariableType::categorical);
    EXPECT_EQ(autopref.variable_type(6), VariableType::categorical);
    EXPECT_EQ(autopref.vnames()[0], "V.0");
    EXPECT_EQ(autopref.vnames()[1], "V.1");

    header=true;
    path = "stats/tests/CarsClean.csv";
    DataTable cars(path, header, ",");
    EXPECT_EQ(cars.nobs(), 94);
    EXPECT_EQ(cars.nvars(), 22);
    EXPECT_EQ(cars.vnames()[0], "Make/Model");
    EXPECT_EQ(cars.vnames()[1], "MPGCity");
    EXPECT_EQ(cars.vnames()[21], "GP1000MCity");
  }

<<<<<<< HEAD
  TEST_F(DataTableTest, TestFakeDataTable) {
    DataTable table = fake_data_table(112, 3, {4, 2, 3});

    EXPECT_EQ(table.nobs(), 112);
    EXPECT_EQ(table.ncol(), 6);
    EXPECT_EQ(table.variable_type(0), VariableType::numeric);
    EXPECT_EQ(table.variable_type(1), VariableType::numeric);
    EXPECT_EQ(table.variable_type(2), VariableType::numeric);
    EXPECT_EQ(table.variable_type(3), VariableType::categorical);
    EXPECT_EQ(table.variable_type(4), VariableType::categorical);
    EXPECT_EQ(table.variable_type(5), VariableType::categorical);

    EXPECT_EQ(table.nlevels(0), -1);
    EXPECT_EQ(table.nlevels(1), -1);
    EXPECT_EQ(table.nlevels(2), -1);
    EXPECT_EQ(table.nlevels(3), 4);
    EXPECT_EQ(table.nlevels(4), 2);
    EXPECT_EQ(table.nlevels(5), 3);
  }

=======
  TEST_F(DataTableTest, Repeat) {
    NEW(MixedMultivariateData, row)();
    row->add_numeric(new DoubleData(3.2), "X1");
    NEW(LabeledCategoricalData, stooge)(
        "Moe", new CatKey({"Larry", "Moe", "Curly", "Shemp"}));
    row->add_categorical(stooge, "Stooges");
    row->add_numeric(new DoubleData(8675309), "Jenny");
    row->add_datetime(new DateTimeData(DateTime()), "Timestamp");


    DataTable table = repeat(*row, 12);
    EXPECT_EQ(table.nvars(), 4);
    EXPECT_EQ(table.nobs(), 12);
    EXPECT_EQ(table.variable_type(0), VariableType::numeric);
    EXPECT_EQ(table.variable_type(1), VariableType::categorical);
    EXPECT_EQ(table.variable_type(2), VariableType::numeric);
    EXPECT_EQ(table.variable_type(3), VariableType::datetime);

    EXPECT_DOUBLE_EQ(table.getvar(0, 0), table.getvar(1, 0));
    for (int i = 0; i < table.nrow(); ++i) {
      EXPECT_DOUBLE_EQ(table.getvar(0, 0), table.getvar(i, 0));
    }

    for (int i = 0; i < table.nrow(); ++i) {
      EXPECT_DOUBLE_EQ(table.getvar(0, 2), table.getvar(i, 2));
    }

    for (int i = 0; i < table.nrow(); ++i) {
      EXPECT_EQ(table.get_nominal(0, 1)->value(),
                table.get_nominal(i, 1)->value());
    }

  }
>>>>>>> 0ef10884
}  // namespace<|MERGE_RESOLUTION|>--- conflicted
+++ resolved
@@ -26,20 +26,13 @@
   };
 
   TEST_F(DataTableTest, DefaultConstructor) {
-<<<<<<< HEAD
-    DataTable data;
+    MixedMultivariateData data;
   }
 
   // Read the autopref.txt data in from a .txt file.
   // Read in CarsClean.csv from a .csv file.
   // Check that the data types are correct.
-  TEST_F(DataTableTest, CheckAutopref) {
-=======
-    MixedMultivariateData data;
-  }
-
   TEST_F(DataTableTest, ReadFromFile) {
->>>>>>> 0ef10884
     bool header = false;
     std::string path = "stats/tests/autopref.txt";
     DataTable autopref(path, header, "\t");
@@ -70,7 +63,6 @@
     EXPECT_EQ(cars.vnames()[21], "GP1000MCity");
   }
 
-<<<<<<< HEAD
   TEST_F(DataTableTest, TestFakeDataTable) {
     DataTable table = fake_data_table(112, 3, {4, 2, 3});
 
@@ -83,15 +75,15 @@
     EXPECT_EQ(table.variable_type(4), VariableType::categorical);
     EXPECT_EQ(table.variable_type(5), VariableType::categorical);
 
-    EXPECT_EQ(table.nlevels(0), -1);
-    EXPECT_EQ(table.nlevels(1), -1);
-    EXPECT_EQ(table.nlevels(2), -1);
+    EXPECT_EQ(table.nlevels(0), 1);
+    EXPECT_EQ(table.nlevels(1), 1);
+    EXPECT_EQ(table.nlevels(2), 1);
     EXPECT_EQ(table.nlevels(3), 4);
     EXPECT_EQ(table.nlevels(4), 2);
     EXPECT_EQ(table.nlevels(5), 3);
   }
 
-=======
+
   TEST_F(DataTableTest, Repeat) {
     NEW(MixedMultivariateData, row)();
     row->add_numeric(new DoubleData(3.2), "X1");
@@ -125,5 +117,4 @@
     }
 
   }
->>>>>>> 0ef10884
 }  // namespace