COPTS = ["-Wno-sign-compare"]

DEPS = [
    "//:boom",
    "//:boom_test_utils",
    "@gtest//:gtest_main",
]

cc_test(
    name = "ascii_distribution_compare_test",
    size = "small",
    srcs = ["ascii_distribution_compare_test.cc"],
    copts = COPTS,
    deps = DEPS,
)

<<<<<<< HEAD
=======
cc_test(
    name = "data_table_test",
    size = "small",
    srcs = ["data_table_test.cc"],
    copts = COPTS,
    data = [":test_data"],
    deps = DEPS,
)

cc_test(
    name = "mixed_multivariate_data_test",
    size = "small",
    srcs = ["mixed_multivariate_data_test.cc"],
    copts = COPTS,
    data = [":test_data"],
    deps = DEPS,
)

>>>>>>> 0ef10884
filegroup(
    name = "test_data",
    srcs = [
        "Car89.csv",
        "CarsClean.csv",
        "autopref.txt",
    ],
)

cc_test(
    name = "data_table_test",
    size = "small",
    srcs = ["data_table_test.cc"],
    copts = COPTS,
    data = [":test_data"],
    deps = DEPS,
)

cc_test(
    name = "ecdf_test",
    size = "small",
    srcs = ["ecdf_test.cc"],
    copts = COPTS,
    deps = DEPS,
)

cc_test(
    name = "empirical_density_test",
    size = "small",
    srcs = ["empirical_density_test.cc"],
    copts = COPTS,
    deps = DEPS,
)

cc_test(
    name = "encoder_test",
    srcs = ["encoder_test.cc"],
    copts = COPTS,
    deps = DEPS,
)

cc_test(
    name = "logit_test",
    size = "small",
    srcs = ["logit_test.cc"],
    copts = COPTS,
    deps = DEPS,
)

cc_test(
<<<<<<< HEAD
    name = "mixed_multivariate_data_test",
    size = "small",
    srcs = ["mixed_multivariate_data_test.cc"],
    copts = COPTS,
    data = [":test_data"],
    deps = DEPS,
)

cc_test(
    name = "moments_test",
    size = "small",
    srcs = ["moments_test.cc"],
=======
    name = "optimal_arm_probabilities_test",
    size = "small",
    srcs = ["optimal_arm_probabilities_test.cc"],
>>>>>>> 0ef10884
    copts = COPTS,
    deps = DEPS,
)

cc_test(
    name = "quantile_test",
    size = "small",
    srcs = ["quantile_test.cc"],
    copts = COPTS,
    deps = DEPS,
)

cc_test(
    name = "resampler_test",
    size = "small",
    srcs = ["resampler_test.cc"],
    copts = COPTS,
    deps = DEPS,
)

cc_test(
    name = "spline_test",
    size = "small",
    srcs = ["spline_test.cc"],
    copts = COPTS,
    deps = DEPS,
)

cc_test(
    name = "summary_test",
    size = "small",
    srcs = ["summary_test.cc"],
    copts = COPTS,
    deps = DEPS,
)<|MERGE_RESOLUTION|>--- conflicted
+++ resolved
@@ -3,8 +3,18 @@
 DEPS = [
     "//:boom",
     "//:boom_test_utils",
-    "@gtest//:gtest_main",
+    "@googletest//:gtest",
+    "@googletest//:gtest_main",
 ]
+
+filegroup(
+    name = "test_data",
+    srcs = [
+        "Car89.csv",
+        "CarsClean.csv",
+        "autopref.txt",
+    ],
+)
 
 cc_test(
     name = "ascii_distribution_compare_test",
@@ -12,36 +22,6 @@
     srcs = ["ascii_distribution_compare_test.cc"],
     copts = COPTS,
     deps = DEPS,
-)
-
-<<<<<<< HEAD
-=======
-cc_test(
-    name = "data_table_test",
-    size = "small",
-    srcs = ["data_table_test.cc"],
-    copts = COPTS,
-    data = [":test_data"],
-    deps = DEPS,
-)
-
-cc_test(
-    name = "mixed_multivariate_data_test",
-    size = "small",
-    srcs = ["mixed_multivariate_data_test.cc"],
-    copts = COPTS,
-    data = [":test_data"],
-    deps = DEPS,
-)
-
->>>>>>> 0ef10884
-filegroup(
-    name = "test_data",
-    srcs = [
-        "Car89.csv",
-        "CarsClean.csv",
-        "autopref.txt",
-    ],
 )
 
 cc_test(
@@ -83,9 +63,7 @@
     copts = COPTS,
     deps = DEPS,
 )
-
 cc_test(
-<<<<<<< HEAD
     name = "mixed_multivariate_data_test",
     size = "small",
     srcs = ["mixed_multivariate_data_test.cc"],
@@ -98,11 +76,14 @@
     name = "moments_test",
     size = "small",
     srcs = ["moments_test.cc"],
-=======
+    copts = COPTS,
+    deps = DEPS,
+)
+
+cc_test(
     name = "optimal_arm_probabilities_test",
     size = "small",
     srcs = ["optimal_arm_probabilities_test.cc"],
->>>>>>> 0ef10884
     copts = COPTS,
     deps = DEPS,
 )
