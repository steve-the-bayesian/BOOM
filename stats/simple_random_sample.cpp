// Copyright 2018 Google LLC. All Rights Reserved.
/*
  Copyright (C) 2005 Steven L. Scott

  This library is free software; you can redistribute it and/or
  modify it under the terms of the GNU Lesser General Public
  License as published by the Free Software Foundation; either
  version 2.1 of the License, or (at your option) any later version.

  This library is distributed in the hope that it will be useful,
  but WITHOUT ANY WARRANTY; without even the implied warranty of
  MERCHANTABILITY or FITNESS FOR A PARTICULAR PURPOSE.  See the GNU
  Lesser General Public License for more details.

  You should have received a copy of the GNU Lesser General Public
  License along with this library; if not, write to the Free Software
  Foundation, Inc., 51 Franklin Street, Fifth Floor, Boston, MA  02110-1301, USA
*/

<<<<<<< HEAD
<<<<<<< HEAD
#include <stats/simple_random_sample.hpp>
#include <random>
=======
#include "stats/simple_random_sample.hpp"
>>>>>>> stable
=======
#include "stats/simple_random_sample.hpp"
>>>>>>> ab18a698

namespace BOOM{
  std::vector<bool> SRS_indx(uint N, uint n){
    // generate a vector<bool> of length N such that n elements are true
    std::vector<bool> in(N, false);
    std::fill_n(in.begin(), n, true);
    std::shuffle(in.begin(), in.end(), std::default_random_engine());
    return in;
  }

}<|MERGE_RESOLUTION|>--- conflicted
+++ resolved
@@ -17,16 +17,7 @@
   Foundation, Inc., 51 Franklin Street, Fifth Floor, Boston, MA  02110-1301, USA
 */
 
-<<<<<<< HEAD
-<<<<<<< HEAD
-#include <stats/simple_random_sample.hpp>
-#include <random>
-=======
 #include "stats/simple_random_sample.hpp"
->>>>>>> stable
-=======
-#include "stats/simple_random_sample.hpp"
->>>>>>> ab18a698
 
 namespace BOOM{
   std::vector<bool> SRS_indx(uint N, uint n){
@@ -36,5 +27,4 @@
     std::shuffle(in.begin(), in.end(), std::default_random_engine());
     return in;
   }
-
-}+}  // namespace BOOM