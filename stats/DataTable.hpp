// Copyright 2018 Google LLC. All Rights Reserved.
/*
  Copyright (C) 2005-2015 Steven L. Scott

  This library is free software; you can redistribute it and/or
  modify it under the terms of the GNU Lesser General Public
  License as published by the Free Software Foundation; either
  version 2.1 of the License, or (at your option) any later version.

  This library is distributed in the hope that it will be useful,
  but WITHOUT ANY WARRANTY; without even the implied warranty of
  MERCHANTABILITY or FITNESS FOR A PARTICULAR PURPOSE.  See the GNU
  Lesser General Public License for more details.

  You should have received a copy of the GNU Lesser General Public
  License along with this library; if not, write to the Free Software
  Foundation, Inc., 51 Franklin Street, Fifth Floor, Boston, MA  02110-1301, USA
*/

#ifndef BOOM_DATA_TABLE_HPP
#define BOOM_DATA_TABLE_HPP

#include <limits>
#include "uint.hpp"

#include "LinAlg/Matrix.hpp"
#include "LinAlg/Selector.hpp"
#include "LinAlg/Vector.hpp"

#include "Models/CategoricalData.hpp"
#include "Models/DataTypes.hpp"

#include "cpputil/RefCounted.hpp"
#include "cpputil/DateTime.hpp"

namespace BOOM {

  // A DataTable is a rectangular array of mixed type data.  Each column in a
  // DataTable contains data of homogeneous type: numeric, categorical, ordinal,
  // datetime, etc.
  //
  // A single row of a DataTable is represented by the type
  // MixedMultivariateData.  The type information in a DataTable and a
  // MixedMultivariateData is kept in a DataTypeIndex, which can be shared by a
  // DataTable and potentially multiple MixedMultivariateData objects.
  //
  // Columns in a DataTable are represented by different data types.  Vector is
  // used for numeric data.  CategoricalVariable and DateTimeVariable are used
  // for categorical and DateTime objects, respectively.  Using these variable
  // types (instead of vectors of integers and DateTime objects) allows for
  // observation-by-observation data missingness.

  enum class VariableType {unknown = -1, numeric, categorical, datetime};

  using DateTimeData = UnivData<DateTime>;

  //===========================================================================
  // Tracks the data types in a mixed data settting.  A DataTable stores its
  // columns using vectors of homogeneous type.  If the first and third
  // variables in a three column table are numeric, and the second is
  // categorical, then the DataTable will have a vector of 2 numeric variables
  // and another vector containing one CategoricalVariable.
  //
  // This class helps keep these vectors of vectors lined up as the 'columns' of
  // the table.
  class DataTypeIndex : public RefCounted {
   public:

    DataTypeIndex();

    // Make the index aware that the DataTable it supports has added a variable
    // of the gien type with the given name.
    void add_variable(VariableType type, const std::string &name);

    // Return the type of variable in column i of the data table, and its
    // position in the data store for variables of that type.
    //
    // Example, in a 3-column data frame with column types numeric,
    // categorical, numeric, here are the return values:
    //
    // type_map(0): numeric, 0
    // type_map(1): categorical, 0
    // type_map(2): numeric, 1
    std::pair<VariableType, int> type_map(int i) const;

    // Fill the type_map_ mapping according to whether each element of 'fields'
    // can be converted to a numeric value.
    //
    // Args:
    //   fields: Each element is a string version of a field in a data table.
    //
    // Effects:
    //   The internal data structures of this object are inferred from the
    //   fields.  If a field is a numeric value, the corresponding column will
    //   be labelled as numeric.  Otherwise a field will be labelled as
    //   categorical. There is no (as of late 2024) check for whether a field is
    //   datetime.
    void diagnose_types(const std::vector<std::string> &fields);

    void set_names(const std::vector<std::string> &variable_names);

    VariableType variable_type(int col) const {
      return type_map_.find(col)->second.first;
    }

    // Return true iff the string 's' appears convertible to the type stored in
    // the data frame's column i.  The check only looks for numeric data.
    //
    // TODO: add a check for datetime.
    bool check_type(int i, const std::string &s) const;

    int number_of_numeric_fields() const {return numeric_count_;}
    int number_of_categorical_fields() const {return categorical_count_;}
    int number_of_datetime_fields() const {return datetime_count_;}
    int number_of_unknown_fields() const {return unknown_count_;}
    int total_number_of_fields() const {
      return numeric_count_
          + categorical_count_
          + datetime_count_
          + unknown_count_;
    }

    bool operator==(const DataTypeIndex &rhs) const;
    bool operator!=(const DataTypeIndex &rhs) const {
      return !(*this == rhs);
    }

    const std::vector<std::string> &variable_names() const {
      return vnames_;
    }

    const std::string &variable_name(int i) const {
      return vnames_[i];
    }

    int position(const std::string &vname) const;

   private:
    int numeric_count_;
    int categorical_count_;
    int datetime_count_;
    int unknown_count_;

    // To find the variable in slot i, get its type and its index in private
    // storage.  For example, if variable 7 is the 4th numeric variable (and
    // thus index 3) then type_map[7] = {numeric, 3}.
    std::map<int, std::pair<VariableType, int>> type_map_;

    // Names of the stored variables.
    std::vector<std::string> vnames_;

    bool check_type(VariableType type,
                    const std::string &variable_data_as_string) const;

    // Add a type to the type map.
    void add_type(VariableType type);

    friend void intrusive_ptr_add_ref(DataTypeIndex *d) {
      d->up_count();
    }

    friend void intrusive_ptr_release(DataTypeIndex *d) {
      d->down_count();
      if (d->ref_count() == 0) {
        delete d;
      }
    }
  };

  //===========================================================================
  // MixedMultivariateData is a "row" in a data table.  It can have categorical
  // or numeric data in each cell, with possible other types to be added later
  // (ordinal, datetime, ...).
  class MixedMultivariateData : public Data {
    // Friendship is merited here because a MixedMultivariateData is a row in a
    // data table.
    friend class DataTable;

   public:
    MixedMultivariateData();
    MixedMultivariateData(
        const Ptr<DataTypeIndex> &type_index,
        const std::vector<Ptr<DoubleData>> &numerics,
        const std::vector<Ptr<LabeledCategoricalData>> &categoricals);
    MixedMultivariateData(const MixedMultivariateData &rhs);
    MixedMultivariateData &operator=(const MixedMultivariateData &rhs);
    MixedMultivariateData(MixedMultivariateData &&rhs) = default;
    MixedMultivariateData &operator=(MixedMultivariateData &&rhs) = default;

    MixedMultivariateData *clone() const override;
    std::ostream &display(std::ostream &out) const override;

    void add_numeric(const Ptr<DoubleData> &numeric,
                     const std::string &name = "");
    void add_categorical(const Ptr<LabeledCategoricalData> &categorical,
                         const std::string &name = "");
    void add_datetime(const Ptr<DateTimeData> &dt,
                      const std::string &name = "");

    // Variable names.
    const std::vector<std::string> &vnames() const {
      return type_index_->variable_names();
    }

    // The number of numeric variables.
    int numeric_dim() const {
      return type_index_->number_of_numeric_fields();
    }

    // The number of categorical variables.  This is the number of categorical
    // columns in the "data frame", not its dummy variable expansion.
    int categorical_dim() const {
      return type_index_->number_of_categorical_fields();
    }

    // The total number of variables.
    int dim() const {return type_index_->total_number_of_fields();}

    // Similarly named size functions in DataTable.
    int nvars() const {return dim();}
    int nrow() const {return 1;}
    int nobs() const {return 1;}

    // The type of variable in cell i.
    VariableType variable_type(int i) const {
      return type_index_->variable_type(i);
    }

    const Data &variable(int i) const;

    // Return the entry in cell i if it is of the requested type.  If it is
    // not then raise an error.
    const DoubleData &numeric(int i) const;
    const DoubleData &numeric(const std::string &name) const;

    Ptr<DoubleData> mutable_numeric(int i);
<<<<<<< HEAD
    Ptr<DoubleData> mutable_numeric(const std::string &name);
=======
    const DoubleData &numeric(const std::string &variable_name) const;
    Ptr<DoubleData> mutable_numeric(const std::string &variable_name);
>>>>>>> 0ef10884

    const LabeledCategoricalData &categorical(int i) const;
    const LabeledCategoricalData &categorical(
        const std::string &name) const;

    Ptr<LabeledCategoricalData> mutable_categorical(int i) const;
<<<<<<< HEAD
    Ptr<LabeledCategoricalData> mutable_categorical(
        const std::string &name) const;

=======
    const LabeledCategoricalData &categorical(
        const std::string &variable_name) const;
    Ptr<LabeledCategoricalData> mutable_categorical(
        const std::string &variable_name);

    const DateTimeData &datetime(int i) const;
    Ptr<DateTimeData> mutable_datetime(int i);
    const DateTimeData &datetime(const std::string &variable_name) const;
    Ptr<DateTimeData> mutable_datetime(const std::string &variable_name);
>>>>>>> 0ef10884

    // Collapse all the numeric data into a vector.
    Vector numeric_data() const;

    const std::vector<Ptr<LabeledCategoricalData>> &categorical_data() const {
      return categorical_data_;
    }

    Ptr<DataTypeIndex> type_index() const {
      return type_index_;
    }

   private:
    Ptr<DataTypeIndex> type_index_;
    std::vector<Ptr<DoubleData>> numeric_data_;
    std::vector<Ptr<LabeledCategoricalData>> categorical_data_;
<<<<<<< HEAD

    // Returns the position number of the variable named 'name'.  If 'name' is
    // not the name of a variable then -1 gets returned.
    int get_position(const std::string &name) const;
=======
    std::vector<Ptr<DateTimeData>> datetime_data_;
>>>>>>> 0ef10884
  };

  //===========================================================================
  // A CategoricalVariable is a column of LabeledCategoricalData.  The data are
  // assumed to come in string format, so a CatKey is used to handle the
  // mapping between the string values and the values of the categorical data
  // elements.
  class CategoricalVariable {
   public:
    CategoricalVariable() = default;
    explicit CategoricalVariable(const std::vector<std::string> &raw_data);
    CategoricalVariable(const std::vector<int> &values, const Ptr<CatKey> &key);
    explicit CategoricalVariable(
        const std::vector<Ptr<LabeledCategoricalData>> &data)
        : key_(data[0]->catkey()), data_(data) {}

    Ptr<LabeledCategoricalData> operator[](uint i) { return data_[i]; }
    const Ptr<LabeledCategoricalData> &operator[](uint i) const {
      return data_[i];
    }
    const std::vector<std::string> &labels() const { return key_->labels(); }

    // Return the label of the ith data point.
    const std::string &label(int observation_number) const {
      return key_->label(data_[observation_number]->value());
    }

    int size() const { return data_.size(); }
    bool empty() const { return data_.empty(); }
    void push_back(const Ptr<LabeledCategoricalData> &element) {
      data_.push_back(element);
      key_->Register(element.get());
    }
    void set_order(const std::vector<std::string> &level_names) {
      key_->reorder(level_names);
    }

    Ptr<CatKey> key() { return key_; }
    const std::vector<Ptr<LabeledCategoricalData>> &data() const {
      return data_;
    }

   private:
    Ptr<CatKey> key_;
    std::vector<Ptr<LabeledCategoricalData>> data_;
  };

  //===========================================================================
  // Timestamps are an important data type that are distinct from "numeric" or
  // "categorical" data.

  class DateTimeVariable {
   public:
    DateTimeVariable(const std::vector<DateTime> &dt)
        : data_(dt)
    {}

    int size() const {return data_.size();}

    const std::vector<DateTime> &data() const {
      return data_;
    }

   private:
    std::vector<DateTime> data_;
  };

  //===========================================================================
  // class OrdinalVariable {
  //   public:
  //   OrdinalVariable() = default;
  //   OrdinalVariable(const std::vector<std::string> &raw_data,
  //                   const std::vector<std::string> &order);
  //   private:
  //   Ptr<CatKey> key_;
  //   std::vector<Ptr<OrdinalData>> data_;
  // };

  //===========================================================================
  // A DataTable is created by reading a plain text file and storing "variables"
  // in a table.  Variables can be extracted from the DataTable either
  // individually (e.g. to get the y variable for a regression/classification
  // problem) or as a design matrix with column labels giving the variable
  // names.  When building the design matrix, special care is taken to properly
  // name dummy variables.
  class DataTable : public Data {
   public:
    // Empty data table that can be populated by calls to 'append_row',
    // 'append_variable', or 'read_file'.
    DataTable();

    // Create a data table from a file.
    // Args:
    //   fname:  The name of the file to read in.
    //   header: If 'true' then the first line of the file contains
    //     variable names.  If 'false' then the first lineof the file
    //     is the first observation, and variable names will be
    //     automatically generated.
    //   sep: The separator between fields in the data file.
    explicit DataTable(const std::string &fname,
                       bool header = false,
                       const std::string &sep = "");

    DataTable *clone() const override;

    // Print a data table to a stream.
    std::ostream &display(std::ostream &out) const override;

<<<<<<< HEAD
    // Read a DataTable from a text file.
=======
    // Clear the contenst of a data table, and repopulate all data members by
    // reading the given file.
>>>>>>> 0ef10884
    void read_file(const std::string &filename,
                   bool header = false,
                   const std::string &sep = "");

    //--- build a DataTable by appending variables/columns ---
    //
    // If the data table is empty, appending the first variable determines the
    // number of rows.
<<<<<<< HEAD
    void append_variable(const Vector &v, const std::string &name);
    DataTable &cbind(const Vector &v, const std::string &name) {
      append_variable(v, name);
      return *this;
    }

    void append_variable(const CategoricalVariable &cv,
                         const std::string &name);
    DataTable &cbind(const CategoricalVariable &cv, const std::string &name) {
      append_variable(cv, name);
      return *this;
    }
=======
    void append_variable(const Vector &numeric,
                         const std::string &name);
    void append_variable(const CategoricalVariable &cv,
                         const std::string &name);
    void append_variable(const DateTimeVariable &dt,
                         const std::string &name);
>>>>>>> 0ef10884

    // If the data table is empty, appending the first row determines the number
    // and type of columns.
    void append_row(const MixedMultivariateData &row);
    DataTable &rbind(const MixedMultivariateData &row) {
      append_row(row);
      return *this;
    }

    //--- size  ---
    // Number of variables stored in the table
    uint nvars() const;
    uint ncol() const {return nvars();}
    int numeric_dim() const;      // number of numeric variables.
    int categorical_dim() const;  // number of categorical variables.
    int datetime_dim() const;     // number of datetime variables.

    // Number of rows.
    int nrow() const;            // number of rows
    int nobs() const {return nrow();}  // syntactic sugar.

<<<<<<< HEAD
    // The number of levels for variable i.  If the variable is numeric then the
    // answer is -1.  Otherwise the number of levels is returned for categorical
    // variables.
    int nlevels(uint i) const;
=======
    // The number of levels for variable i.  If the variable is numeric or
    // datetime then the answer is 1.  Otherwise the number of levels is
    // returned for categorical variables.
    uint nlevels(uint i) const;
>>>>>>> 0ef10884

    //--- look inside ---
    std::ostream &print(std::ostream &out, uint from = 0,
                        uint to = std::numeric_limits<uint>::max()) const;

    // Set the variable names.
    void set_vnames(const std::vector<std::string> &names) {
      type_index_->set_names(names);
    }

    // The names of the variables stored in the table.  These are the "column
    // names."
    const std::vector<std::string> &vnames() const;

    //--- extract variables ---
    // Get column 'which_column' from the table.
    VariableType variable_type(uint which_column) const {
      return type_index_->variable_type(which_column);
    }

    // For numeric data
    Vector getvar(uint which_column) const;
    Vector get_numeric(const std::string &vname) const;
    Vector get_numeric(uint which_column) const {
      return getvar(which_column);
    }
    double getvar(int which_row, int which_column) const;
    void set_numeric_value(int row, int column, double value);

    // For categorical data
    CategoricalVariable get_nominal(uint which_column) const;
    CategoricalVariable get_nominal(const std::string &vname) const;

    Ptr<LabeledCategoricalData> get_nominal(
        int which_row, int which_column) const;
    //    OrdinalVariable get_ordinal(uint which_column) const;
    //    OrdinalVariable get_ordinal(uint which_column,
    //           const std::vector<std::string> &ord) const;
    void set_nominal_value(int row, int column, int value);

    // For datetiem data
    DateTimeVariable get_datetime(uint which_column) const;
    DateTimeVariable get_datetime(const std::string &vname) const;

    // Accessing a row of data involves memory allocations and copies.  If you
    // plan to repeatedly iterate through the rows consider saving a std::vector
    // of rows.
    Ptr<MixedMultivariateData> row(uint row_index) const;

    //--- Compute a design matrix ---
<<<<<<< HEAD
    LabeledMatrix design(bool add_intercept = false) const;
    LabeledMatrix design(const Selector &include,
                         bool add_intercept = false) const;
=======
    //
    // ***DEPRECATED***
    //
    // To create a design matrix from a DataTable, use the methods in
    // .../stats/Encoders.hpp.
    LabeledMatrix design(bool add_icpt = false) const;
    LabeledMatrix design(const Selector &include, bool add_icpt = false) const;
>>>>>>> 0ef10884

    // Bind the rows of rhs below the rows of *this.  The variable
    // types of *this and rhs must match, and all categorical
    // variables must have the same levels.  A reference to *this is
    // returned.
    DataTable &rbind(const DataTable &rhs);

    // Add the columns of rhs to *this, and return *this.
    DataTable &cbind(const DataTable &rhs);

    // Return the dictionary
    const DataTypeIndex &type_index() const {
      return *type_index_;
    }

   private:
    // The data are organized as columns.  The type_index_ keeps track of
    // the variable type of column i, and which index in the relevant vector it
    // is stored.
    std::vector<Vector> numeric_variables_;
    std::vector<CategoricalVariable> categorical_variables_;
    std::vector<DateTimeVariable> datetime_variables_;
    Ptr<DataTypeIndex> type_index_;
  };

  std::ostream &operator<<(std::ostream &out, const DataTable &dt);

  // Create a DataTable by repeating a single row a fixed number of times.
  DataTable repeat(const MixedMultivariateData &row, int num_times);

  inline DataTable cbind(const DataTable &lhs, const DataTable &rhs) {
    DataTable ans(lhs);
    ans.cbind(rhs);
    return ans;
  }

}  // namespace BOOM
#endif  // BOOM_DATA_TABLE_HPP<|MERGE_RESOLUTION|>--- conflicted
+++ resolved
@@ -231,26 +231,14 @@
     // Return the entry in cell i if it is of the requested type.  If it is
     // not then raise an error.
     const DoubleData &numeric(int i) const;
-    const DoubleData &numeric(const std::string &name) const;
-
     Ptr<DoubleData> mutable_numeric(int i);
-<<<<<<< HEAD
-    Ptr<DoubleData> mutable_numeric(const std::string &name);
-=======
+    
     const DoubleData &numeric(const std::string &variable_name) const;
     Ptr<DoubleData> mutable_numeric(const std::string &variable_name);
->>>>>>> 0ef10884
 
     const LabeledCategoricalData &categorical(int i) const;
-    const LabeledCategoricalData &categorical(
-        const std::string &name) const;
-
     Ptr<LabeledCategoricalData> mutable_categorical(int i) const;
-<<<<<<< HEAD
-    Ptr<LabeledCategoricalData> mutable_categorical(
-        const std::string &name) const;
-
-=======
+    
     const LabeledCategoricalData &categorical(
         const std::string &variable_name) const;
     Ptr<LabeledCategoricalData> mutable_categorical(
@@ -260,7 +248,6 @@
     Ptr<DateTimeData> mutable_datetime(int i);
     const DateTimeData &datetime(const std::string &variable_name) const;
     Ptr<DateTimeData> mutable_datetime(const std::string &variable_name);
->>>>>>> 0ef10884
 
     // Collapse all the numeric data into a vector.
     Vector numeric_data() const;
@@ -274,17 +261,14 @@
     }
 
    private:
+    // Returns the position number of the variable named 'name'.  If 'name' is
+    // not the name of a variable then -1 gets returned.
+    int get_position(const std::string &name) const;
+    
     Ptr<DataTypeIndex> type_index_;
     std::vector<Ptr<DoubleData>> numeric_data_;
     std::vector<Ptr<LabeledCategoricalData>> categorical_data_;
-<<<<<<< HEAD
-
-    // Returns the position number of the variable named 'name'.  If 'name' is
-    // not the name of a variable then -1 gets returned.
-    int get_position(const std::string &name) const;
-=======
     std::vector<Ptr<DateTimeData>> datetime_data_;
->>>>>>> 0ef10884
   };
 
   //===========================================================================
@@ -393,12 +377,8 @@
     // Print a data table to a stream.
     std::ostream &display(std::ostream &out) const override;
 
-<<<<<<< HEAD
-    // Read a DataTable from a text file.
-=======
     // Clear the contenst of a data table, and repopulate all data members by
     // reading the given file.
->>>>>>> 0ef10884
     void read_file(const std::string &filename,
                    bool header = false,
                    const std::string &sep = "");
@@ -407,27 +387,25 @@
     //
     // If the data table is empty, appending the first variable determines the
     // number of rows.
-<<<<<<< HEAD
-    void append_variable(const Vector &v, const std::string &name);
-    DataTable &cbind(const Vector &v, const std::string &name) {
-      append_variable(v, name);
-      return *this;
-    }
-
-    void append_variable(const CategoricalVariable &cv,
-                         const std::string &name);
-    DataTable &cbind(const CategoricalVariable &cv, const std::string &name) {
-      append_variable(cv, name);
-      return *this;
-    }
-=======
     void append_variable(const Vector &numeric,
                          const std::string &name);
     void append_variable(const CategoricalVariable &cv,
                          const std::string &name);
     void append_variable(const DateTimeVariable &dt,
                          const std::string &name);
->>>>>>> 0ef10884
+    
+    DataTable &cbind(const Vector &v, const std::string &name) {
+      append_variable(v, name);
+      return *this;
+    }
+    DataTable &cbind(const CategoricalVariable &cv, const std::string &name) {
+      append_variable(cv, name);
+      return *this;
+    }
+    DataTable &cbind(const DateTimeVariable &dt, const std::string &name) {
+      append_variable(dt, name);
+      return *this;
+    }
 
     // If the data table is empty, appending the first row determines the number
     // and type of columns.
@@ -449,17 +427,11 @@
     int nrow() const;            // number of rows
     int nobs() const {return nrow();}  // syntactic sugar.
 
-<<<<<<< HEAD
-    // The number of levels for variable i.  If the variable is numeric then the
-    // answer is -1.  Otherwise the number of levels is returned for categorical
-    // variables.
-    int nlevels(uint i) const;
-=======
     // The number of levels for variable i.  If the variable is numeric or
     // datetime then the answer is 1.  Otherwise the number of levels is
     // returned for categorical variables.
-    uint nlevels(uint i) const;
->>>>>>> 0ef10884
+    int nlevels(uint i) const;
+
 
     //--- look inside ---
     std::ostream &print(std::ostream &out, uint from = 0,
@@ -510,11 +482,6 @@
     Ptr<MixedMultivariateData> row(uint row_index) const;
 
     //--- Compute a design matrix ---
-<<<<<<< HEAD
-    LabeledMatrix design(bool add_intercept = false) const;
-    LabeledMatrix design(const Selector &include,
-                         bool add_intercept = false) const;
-=======
     //
     // ***DEPRECATED***
     //
@@ -522,7 +489,6 @@
     // .../stats/Encoders.hpp.
     LabeledMatrix design(bool add_icpt = false) const;
     LabeledMatrix design(const Selector &include, bool add_icpt = false) const;
->>>>>>> 0ef10884
 
     // Bind the rows of rhs below the rows of *this.  The variable
     // types of *this and rhs must match, and all categorical
