python_package/*
<<<<<<< HEAD
*.o
*~
bazel-*
=======
rpackage/*
TAGS
>>>>>>> fd13d8ac
<|MERGE_RESOLUTION|>--- conflicted
+++ resolved
@@ -1,9 +1,6 @@
 python_package/*
-<<<<<<< HEAD
+rpackage/*
+TAGS
 *.o
 *~
-bazel-*
-=======
-rpackage/*
-TAGS
->>>>>>> fd13d8ac
+bazel-*