import matplotlib.pyplot as plt
import numpy as np

from .R import (
    data_frame,
    pretty,
    ls,
    table,
    data_range,
    corr,
    first_true,
    paste,
    paste0,
    recycle,
    remove_common_prefix,
    remove_common_suffix,
    unique_match,
)

from .bayes import (
    Ar1CoefficientPrior,
    DoubleModel,
    MvnPrior,
    NormalPrior,
    UniformPrior,
    SdPrior,
)

from .data_table import to_data_table, to_data_frame

from .autoclean import AutoClean

from .mcmc import suggest_burn

from .plots import (
    abline,
    barplot,
    boxplot,
    compare_dynamic_distributions,
    get_current_graphics_device,
    hist,
    histabunch,
    hosmer_lemeshow_plot,
    lines,
<<<<<<< HEAD
    mosaic_plot,
=======
    lty,
>>>>>>> ce1ee678
    plot,
    plot_dynamic_distribution,
    plot_many_ts,
    plot_grid_shape,
    plot_ts,
    points,
    time_series_boxplot,
    )

from .probability import (
    dnorm, pnorm, qnorm, rnorm,
    dgamma, pgamma, qgamma, rgamma,
    rmarkov,
)

from .stats import density, sd

from .test_utilities import delete_if_present

from .boom_py_utils import (
    is_all_numeric,
    is_iterable,
    to_boom_date,
    to_boom_vector,
    to_boom_matrix,
    to_boom_spd,
    to_numpy,
    to_pd_timestamp,
)<|MERGE_RESOLUTION|>--- conflicted
+++ resolved
@@ -42,11 +42,8 @@
     histabunch,
     hosmer_lemeshow_plot,
     lines,
-<<<<<<< HEAD
+    lty,
     mosaic_plot,
-=======
-    lty,
->>>>>>> ce1ee678
     plot,
     plot_dynamic_distribution,
     plot_many_ts,
