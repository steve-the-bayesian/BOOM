from setuptools import setup, Extension, find_packages, find_namespace_packages
from setuptools.command.build_ext import build_ext
import sys
import setuptools
from glob import glob
import distutils.ccompiler

# Bump the major version when making backwards incompatible changes.
MAJOR = 0

# Bump the minor version when adding backwards compatible features.
MINOR = 1

# Bump the patch version when making bug fixes.
<<<<<<< HEAD
PATCH = 11 
=======
PATCH = 9
>>>>>>> 2ff87325

__version__ = f'{MAJOR}.{MINOR}.{PATCH}'

# Note the nonstandard file configuration in this setup.py.  In the main BOOM
# repository stored on github, setup.py and the pybind11 bindings are kept in
# .../Interfaces/python/BayesBoom/... For setup.py to work the C++ code must be
# in a subdirectory below setup.py.
#
# A script in the top level of the BOOM project copies the BOOM source code
# into a build directory in a way that will make setup.py happy.  This file is
# intended to be run by that build script, and not directly from the
# repository.


class get_pybind_include(object):
    """Helper class to determine the pybind11 include path

    The purpose of this class is to postpone importing pybind11
    until it is actually installed, so that the ``get_include()``
    method can be invoked. """

    def __init__(self, user=False):
        self.user = user

    def __str__(self):
        import pybind11
        return pybind11.get_include(self.user)


BOOM_DIR = "BayesBoom/boom"
BOOM_DIR += "/"

# We keep track of the boom headers here just in case setup.py support for
# header files improves one day.  The MANIFEST.in file instructs the package to
# include them.
boom_headers = glob(BOOM_DIR + "*.hpp")

eigen_headers = glob(BOOM_DIR + "Eigen")
boom_headers += eigen_headers

distributions_sources = glob(BOOM_DIR + "distributions/*.cpp")
distributions_headers = (
    [BOOM_DIR + "distributions.hpp"]
    + glob(BOOM_DIR + "distributions/*.hpp")
    )
boom_headers += distributions_headers

linalg_sources = glob(BOOM_DIR + "LinAlg/*.cpp")
linalg_headers = glob(BOOM_DIR + "LinAlg/*.hpp")
boom_headers += linalg_headers

math_sources = glob(BOOM_DIR + "math/*.cpp")
math_sources += glob(BOOM_DIR + "math/cephes/*.cpp")

numopt_sources = glob(BOOM_DIR + "numopt/*.cpp")
numopt_headers = [BOOM_DIR + "numopt.hpp"] + glob(BOOM_DIR + "numopt/*.hpp")
boom_headers += numopt_headers

rmath_sources = glob(BOOM_DIR + "Bmath/*.cpp")
rmath_headers = glob(BOOM_DIR + "Bmath/*.hpp")
boom_headers += rmath_headers

rmath_sources = glob(BOOM_DIR + "Bmath/*.cpp")
rmath_headers = glob(BOOM_DIR + "Bmath/*.hpp")

samplers_sources = glob(BOOM_DIR + "Samplers/*.cpp")
samplers_sources += [BOOM_DIR + "Samplers/Gilks/arms.cpp"]
samplers_headers = glob(BOOM_DIR + "Samplers/*.hpp")
boom_headers += samplers_headers

stats_sources = glob(BOOM_DIR + "stats/*.cpp")
stats_headers = glob(BOOM_DIR + "stats/*.hpp")
boom_headers += stats_headers

targetfun_sources = glob(BOOM_DIR + "TargetFun/*.cpp")
targetfun_headers = glob(BOOM_DIR + "TargetFun/*.hpp")
boom_headers += targetfun_headers

utils_sources = glob(BOOM_DIR + "cpputil/*.cpp")
utils_headers = glob(BOOM_DIR + "cpputil/*.hpp")
boom_headers += utils_headers

models_sources = (
    glob(BOOM_DIR + "Models/*.cpp")
    + glob(BOOM_DIR + "Models/PosteriorSamplers/*.cpp")
    + glob(BOOM_DIR + "Models/Policies/*.cpp"))
models_headers = (
    glob(BOOM_DIR + "Models/*.hpp")
    + glob(BOOM_DIR + "Models/Policies/*.hpp")
    + glob(BOOM_DIR + "Models/PosteriorSamplers/*.hpp"))
boom_headers += models_headers

# Specific model classes to be added later, glm's hmm's, etc.
bart_sources = (
    glob(BOOM_DIR + "Models/Bart/*.cpp")
    + glob(BOOM_DIR + "Models/Bart/PosteriorSamplers/*.cpp")
    )
bart_headers = (
    glob(BOOM_DIR + "Models/Bart/*.hpp")
    + glob(BOOM_DIR + "Models/Bart/PosteriorSamplers/*.hpp")
    )
boom_headers += bart_headers

glm_sources = (
    glob(BOOM_DIR + "Models/Glm/*.cpp")
    + glob(BOOM_DIR + "Models/Glm/PosteriorSamplers/*.cpp")
    )
glm_headers = (
    glob(BOOM_DIR + "Models/Glm/*.hpp")
    + glob(BOOM_DIR + "Models/Glm/PosteriorSamplers/*.hpp")
    )
boom_headers += glm_headers

hmm_sources = (
    glob(BOOM_DIR + "Models/HMM/*.cpp")
    + glob(BOOM_DIR + "Models/HMM/Clickstream/*.cpp")
    + glob(BOOM_DIR + "Models/HMM/Clickstream/PosteriorSamplers/*.cpp")
    + glob(BOOM_DIR + "Models/HMM/PosteriorSamplers/*.cpp")
    )
hmm_headers = (
    glob(BOOM_DIR + "Models/HMM/*.hpp")
    + glob(BOOM_DIR + "Models/HMM/Clickstream/*.hpp")
    + glob(BOOM_DIR + "Models/HMM/Clickstream/PosteriorSamplers/*.hpp")
    + glob(BOOM_DIR + "Models/HMM/PosteriorSamplers/*.hpp")
    )
boom_headers += hmm_headers

hierarchical_sources = (
    glob(BOOM_DIR + "Models/Hierarchical/*.cpp")
    + glob(BOOM_DIR + "Models/Hierarchical/PosteriorSamplers/*.cpp")
    )
hierarchical_headers = (
    glob(BOOM_DIR + "Models/Hierarchical/*.hpp")
    + glob(BOOM_DIR + "Models/Hierarchical/PosteriorSamplers/*.hpp")
    )
boom_headers += hierarchical_headers

impute_sources = (
    glob(BOOM_DIR + "Models/Impute/*.cpp")
    )
impute_headers = (
    glob(BOOM_DIR + "Models/Impute/*.hpp")
    )
boom_headers += impute_headers

irt_sources = (
    glob(BOOM_DIR + "Models/IRT/*.cpp")
    + glob(BOOM_DIR + "Models/IRT/PosteriorSamplers/*.cpp")
    )
irt_headers = (
    glob(BOOM_DIR + "Models/IRT/*.hpp")
    + glob(BOOM_DIR + "Models/IRT/PosteriorSamplers/*.hpp")
    )
boom_headers += irt_headers

mixture_sources = (
    glob(BOOM_DIR + "Models/Mixtures/*.cpp")
    + glob(BOOM_DIR + "Models/Mixtures/PosteriorSamplers/*.cpp")
    )
mixture_headers = (
    glob(BOOM_DIR + "Models/Mixtures/*.hpp")
    + glob(BOOM_DIR + "Models/Mixtures/PosteriorSamplers/*.hpp")
    )
boom_headers += mixture_headers

nnet_sources = (
    glob(BOOM_DIR + "Models/Nnet/*.cpp")
    + glob(BOOM_DIR + "Models/Nnet/PosteriorSamplers/*.cpp")
    )
nnet_headers = (
    glob(BOOM_DIR + "Models/Nnet/*.hpp")
    + glob(BOOM_DIR + "Models/Nnet/PosteriorSamplers/*.hpp")
    )
boom_headers += nnet_headers

point_process_sources = (
    glob(BOOM_DIR + "Models/PointProcess/*.cpp")
    + glob(BOOM_DIR + "Models/PointProcess/PosteriorSamplers/*.cpp")
    )
point_process_headers = (
    glob(BOOM_DIR + "Models/PointProcess/*.hpp")
    + glob(BOOM_DIR + "Models/PointProcess/PosteriorSamplers/*.hpp")
    )
boom_headers += point_process_headers

state_space_sources = (
    glob(BOOM_DIR + "Models/StateSpace/*.cpp")
    + glob(BOOM_DIR + "Models/StateSpace/Filters/*.cpp")
    + glob(BOOM_DIR + "Models/StateSpace/PosteriorSamplers/*.cpp")
    + glob(BOOM_DIR + "Models/StateSpace/StateModels/*.cpp")
    + glob(BOOM_DIR + "Models/StateSpace/StateModels/PosteriorSamplers/*.cpp")
    + glob(BOOM_DIR + "Models/StateSpace/Multivariate/*.cpp")
    + glob(BOOM_DIR + "Models/StateSpace/Multivariate/StateModels/*.cpp")
    + glob(BOOM_DIR + "Models/StateSpace/Multivariate/PosteriorSamplers/*.cpp")
)
state_space_headers = (
    glob(BOOM_DIR + "Models/StateSpace/*.hpp")
    + glob(BOOM_DIR + "Models/StateSpace/Filters/*.hpp")
    + glob(BOOM_DIR + "Models/StateSpace/PosteriorSamplers/*.hpp")
    + glob(BOOM_DIR + "Models/StateSpace/StateModels/PosteriorSamplers/*.hpp")
)
boom_headers += state_space_headers

time_series_sources = (
    glob(BOOM_DIR + "Models/TimeSeries/*.cpp")
    + glob(BOOM_DIR + "Models/TimeSeries/PosteriorSamplers/*.cpp")
    )
time_series_headers = (
    glob(BOOM_DIR + "Models/TimeSeries/*.hpp")
    + glob(BOOM_DIR + "Models/TimeSeries/PosteriorSamplers/*.hpp")
    )
boom_headers += time_series_headers

test_utils_sources = glob(BOOM_DIR + "test_utils/*.cpp")


boom_library_sources = (
    distributions_sources
    + linalg_sources
    + math_sources
    + numopt_sources
    + rmath_sources
    + samplers_sources
    + stats_sources
    + targetfun_sources
    + utils_sources
    + models_sources
    + bart_sources
    + glm_sources
    + hmm_sources
    + hierarchical_sources
    + impute_sources
    + irt_sources
    + mixture_sources
    + nnet_sources
    + point_process_sources
    + state_space_sources
    + time_series_sources
    + test_utils_sources
)

boom_extension_sources = (
    [BOOM_DIR + "pybind11/module.cpp"]
    + glob(BOOM_DIR + "pybind11/Models/*.cpp")
    + glob(BOOM_DIR + "pybind11/Models/Glm/*.cpp")
    + glob(BOOM_DIR + "pybind11/Models/Impute/*.cpp")
    + glob(BOOM_DIR + "pybind11/Models/Mixtures/*.cpp")
    + glob(BOOM_DIR + "pybind11/Models/StateSpace/*.cpp")
    + glob(BOOM_DIR + "pybind11/Models/StateSpace/StateModels/*.cpp")
    + glob(BOOM_DIR + "pybind11/Models/StateSpace/Multivariate/*.cpp")
    + glob(BOOM_DIR + "pybind11/Models/TimeSeries/*.cpp")
    + glob(BOOM_DIR + "pybind11/LinAlg/*.cpp")
    + glob(BOOM_DIR + "pybind11/stats/*.cpp")
    + glob(BOOM_DIR + "pybind11/numopt/*.cpp")
    + glob(BOOM_DIR + "pybind11/cpputil/*.cpp")
    + glob(BOOM_DIR + "pybind11/distributions/*.cpp")
    + glob(BOOM_DIR + "pybind11/test_utils/*.cpp")
)

boom_sources = boom_extension_sources + boom_library_sources


# ---------------------------------------------------------------------------
# From
# https://stackoverflow.com/questions/11013851/speeding-up-build-process-with-distutils
# monkey-patch for parallel compilation
def parallelCCompile(self, sources, output_dir=None, macros=None,
                     include_dirs=None, debug=0, extra_preargs=None,
                     extra_postargs=None, depends=None):

    # those lines are copied from distutils.ccompiler.CCompiler directly
    macros, objects, extra_postargs, pp_opts, build = self._setup_compile(
        output_dir, macros, include_dirs, sources, depends, extra_postargs)

    cc_args = self._get_cc_args(pp_opts, debug, extra_preargs)
    # parallel code
    nthreads = 16  # number of parallel compilations
    import multiprocessing.pool

    def _single_compile(obj):
        try:
            src, ext = build[obj]
        except KeyError:
            return
        self._compile(obj, src, ext, cc_args, extra_postargs, pp_opts)

    # convert to list, imap is evaluated on-demand
    multiprocessing.log_to_stderr()
    with multiprocessing.pool.ThreadPool(nthreads) as pool:
        it = pool.imap(_single_compile, objects)
        list(it)

    # list(multiprocessing.pool.ThreadPool(nthreads).imap(
    #     _single_compile, objects))

    return objects


distutils.ccompiler.CCompiler.compile = parallelCCompile
# End of parallel compile "monkey patch"
# ---------------------------------------------------------------------------

# remove trailing slash from BOOM_DIR
if BOOM_DIR.endswith("/"):
    BOOM_DIR = BOOM_DIR[:-1]

ext_modules = [
    Extension(
        '_boom',
        sources=boom_sources,
        depends=boom_headers,
        headers=boom_headers,
        include_dirs=[
            "./BayesBoom/boom",
            # Path to pybind11 headers
            get_pybind_include(),
            get_pybind_include(user=True)
        ],
        language='c++'
    ),
]


# As of Python 3.6, CCompiler has a `has_flag` method.
# cf http://bugs.python.org/issue26689
def has_flag(compiler, flagname):
    """Return a boolean indicating whether a flag name is supported on
    the specified compiler.
    """
    import tempfile
    with tempfile.NamedTemporaryFile('w', suffix='.cpp') as f:
        f.write('int main (int argc, char **argv) { return 0; }')
        try:
            compiler.compile([f.name], extra_postargs=[flagname])
        except setuptools.distutils.errors.CompileError:
            return False
    return True


def cpp_flag(compiler):
    """Return the -std=c++[11/14/17] compiler flag.

    The newer version is prefered over c++11 (when it is available).
    """
    flags = ['-std=c++17', '-std=c++14', '-std=c++11']

    for flag in flags:
        if has_flag(compiler, flag):
            return flag

    raise RuntimeError('Unsupported compiler -- at least C++11 support '
                       'is needed!')


class BuildExt(build_ext):
    """A custom build extension for adding compiler-specific options."""
    c_opts = {
        'msvc': ['/EHsc'],
        'unix': [],
    }
    l_opts = {
        'msvc': [],
        'unix': [],
    }

    if sys.platform == 'darwin':
        darwin_opts = ['-stdlib=libc++',
                       '-mmacosx-version-min=10.14',
                       '-Wno-sign-compare']
        c_opts['unix'] += darwin_opts
        l_opts['unix'] += darwin_opts
    elif sys.platform == 'linux':
        c_opts['unix'] = ['-Wno-sign-compare']

    def build_extensions(self):
        ct = self.compiler.compiler_type
        print(f"compiler type is: {ct}")
        opts = self.c_opts.get(ct, [])
        link_opts = self.l_opts.get(ct, [])
        if ct == 'unix':
            opts.append('-DVERSION_INFO="%s"' % self.distribution.get_version())  # noqa
            opts.append(cpp_flag(self.compiler))
            if has_flag(self.compiler, '-fvisibility=hidden'):
                opts.append('-fvisibility=hidden')

            # For deubgging purposes only.  Do not submit code with this option
            # present.
            # opts.append("-O0")
        elif ct == 'msvc':
            opts.append('/DVERSION_INFO=\\"%s\\"' % self.distribution.get_version())  # noqa
        for ext in self.extensions:
            ext.extra_compile_args = opts
            ext.extra_link_args = link_opts
        build_ext.build_extensions(self)


def FindPackagesAndBlab():
    """
    Find the sub-packages to be installed, and blab about them in print
    statements during the build process.
    """
    # packages = ["R", "bsts", "spikeslab", "dynreg", "test_utils",
    # "boom/pybind11"]
    packages = find_namespace_packages(include=["BayesBoom.*"],
                                       exclude=["BayesBoom.*.*"])
    # packages = find_packages()
    if len(packages) == 0:
        packages = find_packages()
    print(f"***** HEY!! I found the following packages: {packages} *****")
    print(f"      The BOOM_DIR argument from setup.py is {BOOM_DIR}")
    if len(packages) == 0:
        raise Exception("No packages found.")

    return packages


setup(
    name='BayesBoom',
    packages=FindPackagesAndBlab(),
    version=__version__,
    author='Steven L. Scott',
    author_email='steve.the.bayesian@gmail.com',
    url='https://github.com/steve-the-bayesian/BOOM',
    description='Tools for Bayesian modeling.',
    long_description="""Boom stands for 'Bayesian object oriented modeling'.
    It is also the sound your computer makes when it crashes.

    The main part of the Boom library is formulated in terms of abstractions
    for Model, Data, Params, and PosteriorSampler.  A Model is primarily an
    environment where parameters can be learned from data.  The primary
    learning method is Markov chain Monte Carlo, with custom samplers defined
    for specific models.

    The archetypal Boom program looks something like this:

    import BayesBoom as Boom

    some_data = 3 * np.random.randn(100) + 7
    model = Boom.GaussianModel()
    model.set_data(some_data)
    precision_prior = Boom.GammaModel(0.5, 1.5)
    mean_prior = Boom.GaussianModel(0, 10**2)
    poseterior_sampler = Boom.GaussianSemiconjugateSampler(
        model, mean_prior, precision_prior)
    model.set_method(poseterior_sampler)
    niter = 100
    mean_draws = np.zeros(niter)
    sd_draws = np.zeros(niter)
    for i in range(100):
        model.sample_posterior()
        mean_draws[i] = model.mu()
        sd_draws[i] = model.sigma()

    """,
    long_description_content_type="text/plain",
    ext_modules=ext_modules,
    install_requires=['pybind11>=2.3'],
    setup_requires=['pybind11>=2.3'],
    cmdclass={'build_ext': BuildExt},
    zip_safe=False,
)<|MERGE_RESOLUTION|>--- conflicted
+++ resolved
@@ -12,11 +12,7 @@
 MINOR = 1
 
 # Bump the patch version when making bug fixes.
-<<<<<<< HEAD
 PATCH = 11 
-=======
-PATCH = 9
->>>>>>> 2ff87325
 
 __version__ = f'{MAJOR}.{MINOR}.{PATCH}'
 
