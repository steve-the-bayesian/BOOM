--- conflicted
+++ resolved
@@ -11,18 +11,9 @@
 
 # Bump the minor version when adding backwards compatible features.
 MINOR = 0
-<<<<<<< HEAD
 
 # Bump the patch version when making bug fixes.
 PATCH = 3
-=======
-
-# Bump the patch version when making bug fixes.
-PATCH = 2
-
-__version__ = f'{MAJOR}.{MINOR}.{PATCH}'
-
->>>>>>> e2a65668
 
 __version__ = f'{MAJOR}.{MINOR}.{PATCH}'
 
@@ -54,13 +45,10 @@
 BOOM_DIR = "BayesBoom/boom"
 BOOM_DIR += "/"
 boom_headers = glob(BOOM_DIR + "*.hpp")
-<<<<<<< HEAD
 boom_library_headers = boom_headers
 
 eigen_headers = glob(BOOM_DIR + "Eigen")
 boom_library_headers += eigen_headers
-=======
->>>>>>> e2a65668
 
 distributions_sources = glob(BOOM_DIR + "distributions/*.cpp")
 distributions_headers = (
@@ -71,32 +59,25 @@
 
 linalg_sources = glob(BOOM_DIR + "LinAlg/*.cpp")
 linalg_headers = glob(BOOM_DIR + "LinAlg/*.hpp")
-<<<<<<< HEAD
 boom_library_headers += linalg_headers
-=======
->>>>>>> e2a65668
 
 math_sources = glob(BOOM_DIR + "math/*.cpp")
 math_sources += glob(BOOM_DIR + "math/cephes/*.cpp")
 
 numopt_sources = glob(BOOM_DIR + "numopt/*.cpp")
 numopt_headers = [BOOM_DIR + "numopt.hpp"] + glob(BOOM_DIR + "numopt/*.hpp")
-<<<<<<< HEAD
 boom_library_headers += numopt_headers
 
 rmath_sources = glob(BOOM_DIR + "Bmath/*.cpp")
 rmath_headers = glob(BOOM_DIR + "Bmath/*.hpp")
 boom_library_headers += rmath_headers
-=======
 
 rmath_sources = glob(BOOM_DIR + "Bmath/*.cpp")
 rmath_headers = glob(BOOM_DIR + "Bmath/*.hpp")
->>>>>>> e2a65668
 
 samplers_sources = glob(BOOM_DIR + "Samplers/*.cpp")
 samplers_sources += [BOOM_DIR + "Samplers/Gilks/arms.cpp"]
 samplers_headers = glob(BOOM_DIR + "Samplers/*.hpp")
-<<<<<<< HEAD
 boom_library_headers += samplers_headers
 
 stats_sources = glob(BOOM_DIR + "stats/*.cpp")
@@ -110,17 +91,6 @@
 utils_sources = glob(BOOM_DIR + "cpputil/*.cpp")
 utils_headers = glob(BOOM_DIR + "cpputil/*.hpp")
 boom_library_headers += utils_headers
-=======
-
-stats_sources = glob(BOOM_DIR + "stats/*.cpp")
-stats_headers = glob(BOOM_DIR + "stats/*.hpp")
-
-targetfun_sources = glob(BOOM_DIR + "TargetFun/*.cpp")
-targetfun_headers = glob(BOOM_DIR + "TargetFun/*.hpp")
-
-utils_sources = glob(BOOM_DIR + "cpputil/*.cpp")
-utils_headers = glob(BOOM_DIR + "cpputil/*.hpp")
->>>>>>> e2a65668
 
 models_sources = (
     glob(BOOM_DIR + "Models/*.cpp")
@@ -130,10 +100,7 @@
     glob(BOOM_DIR + "Models/*.hpp")
     + glob(BOOM_DIR + "Models/Policies/*.hpp")
     + glob(BOOM_DIR + "Models/PosteriorSamplers/*.hpp"))
-<<<<<<< HEAD
 boom_library_headers += models_headers
-=======
->>>>>>> e2a65668
 
 # Specific model classes to be added later, glm's hmm's, etc.
 bart_sources = (
@@ -178,10 +145,7 @@
     glob(BOOM_DIR + "Models/Hierarchical/*.hpp")
     + glob(BOOM_DIR + "Models/Hierarchical/PosteriorSamplers/*.hpp")
     )
-<<<<<<< HEAD
 boom_library_headers += hierarchical_headers
-=======
->>>>>>> e2a65668
 
 impute_sources = (
     glob(BOOM_DIR + "Models/Impute/*.cpp")
@@ -333,25 +297,18 @@
 if BOOM_DIR.endswith("/"):
     BOOM_DIR = BOOM_DIR[:-1]
 
-<<<<<<< HEAD
 print("boom_library_headers = ", boom_library_headers)
 
-=======
->>>>>>> e2a65668
 ext_modules = [
     Extension(
         '_boom',
         sources=boom_sources,
         depends=boom_library_headers,
         include_dirs=[
-<<<<<<< HEAD
             "./BayesBoom/boom",
             "BayesBoom/boom",
             "./boom",
             "boom",
-=======
-            os.getcwd() + "/" + BOOM_DIR,
->>>>>>> e2a65668
             # Path to pybind11 headers
             get_pybind_include(),
             get_pybind_include(user=True)
@@ -443,11 +400,7 @@
     if len(packages) == 0:
         packages = find_packages()
     print(f"***** HEY!! I found the following packages: {packages} *****")
-<<<<<<< HEAD
     print(f"      The BOOM_DIR argument from setup.py is {BOOM_DIR}")
-=======
-
->>>>>>> e2a65668
     if len(packages) == 0:
         raise Exception("No packages found.")
 
