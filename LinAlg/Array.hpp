--- conflicted
+++ resolved
@@ -532,7 +532,6 @@
     Vector data_;
   };
 
-<<<<<<< HEAD
   Array operator+(const Array &arr, double x);
   Array operator-(const Array &arr, double x);
   Array operator*(const Array &arr, double x);
@@ -830,7 +829,6 @@
     return (host_ != rhs.host_) || (position_ != rhs.position_);
   }
 
-=======
   //===========================================================================
   // Free functions
   //===========================================================================
@@ -859,7 +857,6 @@
     mutable std::vector<int> candidates_;
   };
 
->>>>>>> 0ef10884
 }  // namespace BOOM
 
 #endif  // BOOM_ARRAY_HPP