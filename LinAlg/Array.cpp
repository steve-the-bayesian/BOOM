--- conflicted
+++ resolved
@@ -1056,7 +1056,6 @@
   }
   //======================================================================
 
-<<<<<<< HEAD
   Array operator+(const Array &arr, double x) {
     Array ans(arr);
     ans += x;
@@ -1108,8 +1107,6 @@
     return ans;
   }
 
-
-=======
   double max(const ConstArrayView &view) {
     double max_val = negative_infinity();
     for (const auto &el : view) {
@@ -1138,5 +1135,4 @@
     return argmax_random_ties(view.vector_slice(-1), candidates_, rng_);
   }
 
->>>>>>> 0ef10884
 }  // namespace BOOM