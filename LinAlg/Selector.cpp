// Copyright 2018 Google LLC. All Rights Reserved.
/*
  Copyright (C) 2005-2009 Steven L. Scott

  This library is free software; you can redistribute it and/or
  modify it under the terms of the GNU Lesser General Public
  License as published by the Free Software Foundation; either
  version 2.1 of the License, or (at your option) any later version.

  This library is distributed in the hope that it will be useful,
  but WITHOUT ANY WARRANTY; without even the implied warranty of
  MERCHANTABILITY or FITNESS FOR A PARTICULAR PURPOSE.  See the GNU
  Lesser General Public License for more details.

  You should have received a copy of the GNU Lesser General Public
  License along with this library; if not, write to the Free Software
  Foundation, Inc., 51 Franklin Street, Fifth Floor, Boston, MA  02110-1301, USA
*/

#include "LinAlg/Selector.hpp"
#include "LinAlg/Matrix.hpp"
#include "LinAlg/SpdMatrix.hpp"
#include "LinAlg/Vector.hpp"

#include "cpputil/report_error.hpp"
#include "cpputil/seq.hpp"

#include "distributions.hpp"

#include <algorithm>
#include <sstream>

namespace BOOM {

  namespace {
    std::vector<bool> to_vector_bool(const std::string &s) {
      uint n = s.size();
      std::vector<bool> ans(n, false);
      for (uint i = 0; i < n; ++i) {
        char c = s[i];
        if (c == '1')
          ans[i] = true;
        else if (c == '0')
          ans[i] = false;
        else {
          std::ostringstream err;
          err << "only 0's and 1's are allowed in the 'Selector' "
              << "string constructor " << endl
              << "you supplied:  " << endl
              << s << endl
              << "first illegal value found at position " << i << "." << endl;
          report_error(err.str());
        }
      }
      return ans;
    }
  }  // namespace

  Selector::Selector() {}

  Selector::Selector(uint p, bool all)
      : std::vector<bool>(p, all), include_all_(all) {
    reset_included_positions();
  }

  Selector::Selector(const std::string &zeros_and_ones)
      : std::vector<bool>(to_vector_bool(zeros_and_ones)), include_all_(false) {
    reset_included_positions();
    if (nvars() == nvars_possible()) {
      include_all_ = true;
    }
  }

  Selector::Selector(const char *zeros_and_ones)
      : Selector(std::string(zeros_and_ones))
  {}

  Selector::Selector(const std::vector<bool> &values)
      : std::vector<bool>(values), include_all_(false) {
    reset_included_positions();
  }

  Selector::Selector(const std::vector<uint> &pos, uint n)
      : std::vector<bool>(n, false),
        included_positions_(),
        include_all_(false) {
    for (uint i = 0; i < pos.size(); ++i) add(pos[i]);
  }

<<<<<<< HEAD
  Selector::Selector(const std::vector<int> &pos, int n)
=======
  Selector::Selector(const std::vector<int> &pos, uint n)
>>>>>>> 0ef10884
      : Selector(std::vector<uint>(pos.begin(), pos.end()), n)
  {}

  bool Selector::operator==(const Selector &rhs) const {
    const std::vector<bool> &RHS(rhs);
    const std::vector<bool> &LHS(*this);
    return LHS == RHS;
  }

  bool Selector::operator!=(const Selector &rhs) const {
    return !operator==(rhs);
  }

  void Selector::swap(Selector &rhs) {
    std::vector<bool>::swap(rhs);
    std::swap(included_positions_, rhs.included_positions_);
    std::swap(include_all_, rhs.include_all_);
  }

  // Selector &Selector::append(bool new_last_element) {
  //   push_back(new_last_element);
  //   return *this;
  // }

  Selector &Selector::append(const Selector &rhs) {
    int n0 = nvars_possible();
    std::vector<bool>::resize(size() + rhs.size(), false);
    for (int i = 0; i < rhs.included_positions_.size(); ++i) {
      add(rhs.included_positions_[i] + n0);
    }
    include_all_ = include_all_ && rhs.include_all_;
    return *this;
  }

  void Selector::push_back(bool element) {
    std::vector<bool>::push_back(element);
    if (element) {
      included_positions_.push_back(size() - 1);
    } else {
      include_all_ = false;
    }
  }

  void Selector::erase(uint which_element) {
    bool included = inc(which_element);
    std::vector<bool>::erase(this->begin() + which_element);
    if (included) {
      auto it = std::lower_bound(included_positions_.begin(),
                                 included_positions_.end(),
                                 which_element);
      if (*it != which_element) {
        report_error("Error erasing element from selector.");
      }
      included_positions_.erase(it);
    } else {
      // If the element that was erased was the only element excluded
      // then we might need to flip the include_all_ bit.
      if (nvars() == nvars_possible()) {
        include_all_ = true;
      }
    }
  }

  Vector Selector::to_Vector() const {
    Vector ans(nvars_possible(), 0.0);
    uint n = nvars();
    for (uint i = 0; i < n; ++i) {
      uint I = indx(i);
      ans[I] = 1;
    }
    return ans;
  }

  uint Selector::nvars() const {
    return include_all_ ? nvars_possible() : included_positions_.size();
  }

  uint Selector::nvars_excluded() const { return nvars_possible() - nvars(); }

  uint Selector::nvars_possible() const { return size(); }

  Selector &Selector::add(uint p) {
    check_size_gt(p, "add");
    if (include_all_) return *this;
    if (inc(p) == false) {
      (*this)[p] = true;
      std::vector<uint>::iterator it = std::lower_bound(
          included_positions_.begin(), included_positions_.end(), p);
      included_positions_.insert(it, p);
    }
    return *this;
  }

  Selector &Selector::drop(uint p) {
    check_size_gt(p, "drop");
    if (include_all_) {
      reset_included_positions();
      include_all_ = false;
    }
    if (inc(p)) {
      (*this)[p] = false;
      std::vector<uint>::iterator it = std::lower_bound(
          included_positions_.begin(), included_positions_.end(), p);
      if (it != included_positions_.end()) {
        // The if- guard here is needed in case a selector is trying to drop a
        // variable that it never added in the first place.
        included_positions_.erase(it);
      }
    }
    return *this;
  }

  Selector &Selector::flip(uint p) {
    if (inc(p))
      drop(p);
    else
      add(p);
    return *this;
  }

  void Selector::drop_all() {
    include_all_ = false;
    included_positions_.clear();
    std::vector<bool>::assign(size(), false);
  }

  void Selector::add_all() {
    include_all_ = true;
    uint n = nvars_possible();
    included_positions_ = seq<uint>(0, n - 1);
    std::vector<bool>::assign(n, true);
  }

  Selector Selector::complement() const {
    Selector ans(*this);
    for (uint i = 0; i < nvars_possible(); ++i) {
      ans.flip(i);
    }
    return ans;
  }

  bool Selector::inc(uint i) const { return (*this)[i]; }

  bool Selector::covers(const Selector &rhs) const {
    for (uint i = 0; i < rhs.nvars(); ++i) {
      uint I = rhs.indx(i);
      if (!inc(I)) return false;
    }
    return true;
  }

  Selector Selector::Union(const Selector &rhs) const {
    Selector ans(*this);
    ans += rhs;
    return ans;
  }

  Selector &Selector::cover(const Selector &rhs) {
    check_size_eq(rhs.nvars_possible(), "cover");
    for (uint i = 0; i < rhs.nvars(); ++i)
      add(rhs.indx(i));
    return *this;
  }

  Selector Selector::intersection(const Selector &rhs) const {
    Selector ans(*this);
    ans *= rhs;
    return ans;
  }

  Selector &Selector::operator*=(const Selector &rhs) {
    check_size_eq(rhs.nvars_possible(), "operator*=");
    for (int i = 0; i < nvars(); ++i) {
      int I = INDX(i);
      if (!rhs.inc(I)) {
        drop(I);
      }
    }
    return *this;
  }

  // Returns a Selector of the same size as this, which includes all
  // the elements where *this and that differ.  *this and that must be
  // the same size.
  Selector Selector::exclusive_or(const Selector &that) const {
    uint n = nvars_possible();
    check_size_eq(that.nvars_possible(), "exclusive_or");
    Selector ans(n, false);
    for (int i = 0; i < n; ++i) {
      ans[i] = (*this)[i] != that[i];
    }
    return ans;
  }

  uint Selector::indx(uint i) const {
    if (include_all_) return i;
    return included_positions_[i];
  }

  uint Selector::INDX(uint i) const {
    if (include_all_) return i;
    std::vector<uint>::const_iterator loc = std::lower_bound(
        included_positions_.begin(), included_positions_.end(), i);
    return loc - included_positions_.begin();
  }

  int Selector::random_included_position(RNG &rng) const {
    int number_included = nvars();
    if (number_included == 0) {
      return -1;
    }
    int j = random_int_mt(rng, 0, number_included - 1);
    return indx(j);
  }

  int Selector::random_excluded_position(RNG &rng) const {
    int N = nvars_possible();
    int n = nvars();
    int number_excluded = N - n;
    if (number_excluded == 0) return -1;
    if ((static_cast<double>(number_excluded) / N) >= .5) {
      // If the number of excluded variables is a large fraction of
      // the total then perform the random selection by rejection sampling.
      while (true) {
        int j = random_int_mt(rng, 1, N - 1);
        if (!inc(j)) return j;
      }
    } else {
      int which_excluded_variable = random_int_mt(rng, 1, number_excluded);
      int number_excluded_so_far = 0;
      for (int i = 0; i < N; ++i) {
        if (!inc(i)) {
          ++number_excluded_so_far;
          if (number_excluded_so_far == which_excluded_variable) {
            return i;
          }
        }
      }
    }
    return -1;
  }

  int Selector::first_included_at_or_before(uint position) const {
    // If position is included then life is easy.
    if (include_all_ || (*this)[position]) {
      return position;
    } else if (nvars() == 0) {
      // Handle the nothing-included case, when included_positions_ might be
      // empty.
      return -1;
    } else {
      // The vector of included positions is non-empty, but position is not
      // included.  The call to lower bound returns the first element with value
      // >= position.
      auto it = std::lower_bound(
          included_positions_.begin(), included_positions_.end(), position);
      if (it == included_positions_.begin()) {
        // Element 0 is >= position;
        return -1;
      } else {
        --it;
        return *it;
      }
    }
  }

  namespace {
    template <class V>
    Vector inc_select(const V &x, const Selector &inc) {
      uint nx = x.size();
      uint N = inc.nvars_possible();
      if (nx != N) {
        std::ostringstream msg;
        msg << "Selector::select... x.size() = " << nx
            << " nvars_possible() = " << N << endl;
        report_error(msg.str());
      }
      uint n = inc.nvars();

      if (n == N) return x;
      Vector ans(n);
      for (uint i = 0; i < n; ++i) ans[i] = x[inc.indx(i)];
      return ans;
    }
  }  // namespace

  Vector Selector::select(const Vector &x) const {
    return inc_select<Vector>(x, *this);
  }
  Vector Selector::select(const VectorView &x) const {
    return inc_select<VectorView>(x, *this);
  }
  Vector Selector::select(const ConstVectorView &x) const {
    return inc_select<ConstVectorView>(x, *this);
  }

  Vector Selector::select_if_needed(const Vector &x) const {
    if (x.size() == nvars()) {
      return x;
    } else {
      return select(x);
    }
  }

  Vector Selector::select_if_needed(const VectorView &x) const {
    if (x.size() == nvars()) {
      return Vector(x);
    } else {
      return select(x);
    }
  }

  Vector Selector::select_if_needed(const ConstVectorView &x) const {
    if (x.size() == nvars()) {
      return Vector(x);
    } else {
      return select(x);
    }
  }

  SpdMatrix Selector::select(const SpdMatrix &S) const {
    uint n = nvars();
    uint N = nvars_possible();
    check_size_eq(S.ncol(), "select");
    if (include_all_ || n == N) return S;
    SpdMatrix ans(n);
    for (uint i = 0; i < n; ++i) {
      uint I = included_positions_[i];
      const double *s(S.col(I).data());
      double *a(ans.col(i).data());
      for (uint j = 0; j < n; ++j) {
        a[j] = s[included_positions_[j]];
      }
    }
    return ans;
  }

  Matrix Selector::select_cols(const Matrix &m) const {
    if (include_all_) return m;
    Matrix ans(m.nrow(), nvars());
    for (uint i = 0; i < nvars(); ++i) {
      uint I = indx(i);
      std::copy(m.col_begin(I), m.col_end(I), ans.col_begin(i));
    }
    return ans;
  }

  Matrix Selector::select_square(const Matrix &m) const {
    assert(m.is_square());
    check_size_eq(m.nrow(), "select_square");
    if (include_all_) return m;

    Matrix ans(nvars(), nvars());
    for (uint i = 0; i < nvars(); ++i) {
      uint I = indx(i);
      for (uint j = 0; j < nvars(); ++j) {
        uint J = indx(j);
        ans(i, j) = m(I, J);
      }
    }
    return ans;
  }

  namespace {
    template <class MATRIX>
    Matrix select_rows_impl(const MATRIX &m, const Selector &inc) {
      uint n = inc.nvars();
      Matrix ans(n, m.ncol());
      for (uint i = 0; i < n; ++i) ans.row(i) = m.row(inc.indx(i));
      return ans;
    }
  }

  Matrix Selector::select_rows(const Matrix &m) const {
    if (include_all_ || nvars() == nvars_possible()) return m;
    return select_rows_impl(m, *this);
  }

  Matrix Selector::select_rows(const SubMatrix &m) const {
    if (include_all_ || nvars() == nvars_possible()) return m.to_matrix();
    return select_rows_impl(m, *this);
  }

  Matrix Selector::select_rows(const ConstSubMatrix &m) const {
    if (include_all_ || nvars() == nvars_possible()) return m.to_matrix();
    return select_rows_impl(m, *this);
  }

  DiagonalMatrix Selector::select_square(const DiagonalMatrix &d) const {
    return DiagonalMatrix(select(d.diag()));
  }

  namespace {
    // Args:
    //   x: A vector-like object with dimension matching the number of included
    //     variables.
    //   inc:  A Selector indicating which variables are included.
    //
    // Returns:
    //   A full-dimension vector mostly filled with 0's.  The nonzero elements
    //   are filled with the elements in x at the positions indicated by inc.
    template <class VECTOR>
    Vector inc_expand(const VECTOR &x, const Selector &inc) {
      uint n = inc.nvars();
      uint nx = x.size();
      if (nx != n) {
        std::ostringstream msg;
        msg << "Selector::expand... x.size() = " << nx << " nvars() = " << n
            << endl;
        report_error(msg.str());
      }
      uint N = inc.nvars_possible();
      if (n == N) return x;
      Vector ans(N, 0);
      for (uint i = 0; i < n; ++i) {
        uint I = inc.indx(i);
        ans[I] = x[i];
      }
      return ans;
    }
  }  // namespace

  SpdMatrix Selector::expand(const SpdMatrix &dense_matrix) {
    SpdMatrix sparse_matrix(nvars_possible());
    uint dense_n = nvars();
    for (uint i = 0; i < dense_n; ++i) {
      for (uint j = 0; j < dense_n; ++j) {
        sparse_matrix(indx(i), indx(j)) = dense_matrix(i, j);
      }
    }
    return sparse_matrix;
  }

  Vector Selector::expand(const Vector &x) const {
    return inc_expand(x, *this);
  }
  Vector Selector::expand(const VectorView &x) const {
    return inc_expand(x, *this);
  }
  Vector Selector::expand(const ConstVectorView &x) const {
    return inc_expand(x, *this);
  }

  Vector &Selector::fill_missing_elements(Vector &v, double value) const {
    int vsize = v.size();
    check_size_eq(vsize, "fill_missing_elements");
    for (int i = 0; i < vsize; ++i) {
      if (!(*this)[i]) {
        v[i] = value;
      }
    }
    return v;
  }

  Vector &Selector::fill_missing_elements(Vector &v,
                                          const ConstVectorView &values) const {
    if (values.size() != nvars_excluded()) {
      report_error("Wrong size values vector supplied to fill_missing_"
                   "elements.");
    }
    int vsize = v.size();
    check_size_eq(vsize, "fill_missing_elements");
    int next_value = 0;
    for (int i = 0; i < vsize; ++i) {
      if (!(*this)[i]) {
        v[i] = values[next_value++];
      }
    }
    return v;
  }

  void Selector::sparse_multiply(const Matrix &m, const Vector &v,
                                 VectorView ans) const {
    bool m_already_sparse = ncol(m) == nvars();
    if (!m_already_sparse) {
      check_size_eq(m.ncol(), "sparse_multiply");
    }
    bool v_already_sparse = v.size() == nvars();
    if (!v_already_sparse) {
      check_size_eq(v.size(), "sparse_multiply");
    }
    ans = 0;

    for (int i = 0; i < included_positions_.size(); ++i) {
      uint I = included_positions_[i];
      ans.axpy(m.col(m_already_sparse ? i : I), v[v_already_sparse ? i : I]);
    }
  }

  Vector Selector::sparse_multiply(const Matrix &m, const Vector &v) const {
    Vector ans(m.nrow(), 0.0);
    this->sparse_multiply(m, v, VectorView(ans));
    return ans;
  }

  Vector Selector::sparse_multiply(const Matrix &m, const VectorView &v) const {
    Vector ans(m.nrow(), 0.0);
    this->sparse_multiply(m, v, VectorView(ans));
    return ans;
  }

  Vector Selector::sparse_multiply(const Matrix &m,
                                   const ConstVectorView &v) const {
    Vector ans(m.nrow(), 0.0);
    this->sparse_multiply(m, v, VectorView(ans));
    return ans;
  }

  namespace {
    template <class VEC1, class VEC2>
    double do_sparse_dot_product(const Selector &inc, const VEC1 &full,
                                 const VEC2 &sparse) {
      int n = inc.nvars_possible();
      if (full.size() != n || sparse.size() > n) {
        report_error("Vector sizes incompatible in sparse dot product.");
      }
      double ans = 0;
      for (int i = 0; i < inc.nvars(); ++i) {
        ans += sparse[i] * full[inc.indx(i)];
      }
      return ans;
    }
  }  // namespace

  double Selector::sparse_dot_product(const Vector &full,
                                      const Vector &sparse) const {
    return do_sparse_dot_product(*this, full, sparse);
  }
  double Selector::sparse_dot_product(const Vector &full,
                                      const VectorView &sparse) const {
    return do_sparse_dot_product(*this, full, sparse);
  }
  double Selector::sparse_dot_product(const Vector &full,
                                      const ConstVectorView &sparse) const {
    return do_sparse_dot_product(*this, full, sparse);
  }
  double Selector::sparse_dot_product(const VectorView &full,
                                      const Vector &sparse) const {
    return do_sparse_dot_product(*this, full, sparse);
  }
  double Selector::sparse_dot_product(const VectorView &full,
                                      const VectorView &sparse) const {
    return do_sparse_dot_product(*this, full, sparse);
  }
  double Selector::sparse_dot_product(const VectorView &full,
                                      const ConstVectorView &sparse) const {
    return do_sparse_dot_product(*this, full, sparse);
  }
  double Selector::sparse_dot_product(const ConstVectorView &full,
                                      const Vector &sparse) const {
    return do_sparse_dot_product(*this, full, sparse);
  }
  double Selector::sparse_dot_product(const ConstVectorView &full,
                                      const VectorView &sparse) const {
    return do_sparse_dot_product(*this, full, sparse);
  }
  double Selector::sparse_dot_product(const ConstVectorView &full,
                                      const ConstVectorView &sparse) const {
    return do_sparse_dot_product(*this, full, sparse);
  }

  namespace {
    template <class VECTOR>
    double sparse_sum_impl(const Selector &inc, const VECTOR &v) {
      size_t n = inc.nvars_possible();
      if (v.size() != n) {
        report_error("Incompatible vector in 'sparse_sum'.");
      }
      double ans = 0;
      for (int i = 0; i < inc.nvars(); ++i) {
        ans += v[inc.indx(i)];
      }
      return ans;
    }
  }  // namespace

  double Selector::sparse_sum(const Vector &v) const {
    return sparse_sum_impl(*this, v);
  }
  double Selector::sparse_sum(const VectorView &v) const {
    return sparse_sum_impl(*this, v);
  }
  double Selector::sparse_sum(const ConstVectorView &v) const {
    return sparse_sum_impl(*this, v);
  }

  void Selector::reset_included_positions() {
    included_positions_.clear();
    for (uint i = 0; i < nvars_possible(); ++i) {
      if (inc(i)) {
        included_positions_.push_back(i);
      }
    }
  }

  void Selector::check_size_eq(uint p, const std::string &fun) const {
    if (p == nvars_possible()) return;
    std::ostringstream err;

    err << "error in function Selector::" << fun << endl
        << "Selector::nvars_possible() == " << nvars_possible() << endl
        << "you've assumed it to be " << p << endl;
    report_error(err.str());
  }

  void Selector::check_size_gt(uint p, const std::string &fun) const {
    if (p < nvars_possible()) return;
    std::ostringstream err;

    err << "error in function Selector::" << fun << endl
        << "Selector::nvars_possible()== " << nvars_possible() << endl
        << "you tried to access element " << p << endl;
    report_error(err.str());
  }

  //============================================================
  bool SelectorMatrix::all_in() const {
    for (int i = 0; i < columns_.size(); ++i) {
      if (columns_[i].nvars() < columns_[i].nvars_possible()) {
        return false;
      }
    }
    return true;
  }

  bool SelectorMatrix::all_out() const {
    for (int i = 0; i < columns_.size(); ++i) {
      if (columns_[i].nvars() > 0) return false;
    }
    return true;
  }

  Selector SelectorMatrix::row(int i) const {
    Selector ans(ncol(), true);
    for (int j = 0; j < ncol(); ++j) {
      if (!(*this)(i, j)) ans.drop(j);
    }
    return ans;
  }

  Selector SelectorMatrix::row_any() const {
    Selector ans(nrow(), false);
    for (int j = 0; j < ncol(); ++j) {
      for (int i = 0; i < nrow(); ++i) {
        if (columns_[j][i]) ans.add(i);
      }
    }
    return ans;
  }

  Selector SelectorMatrix::row_all() const {
    Selector ans(nrow(), true);
    for (int i = 0; i < nrow(); ++i) {
      for (int j = 0; j < ncol(); ++j) {
        if (!columns_[j][i]) {
          ans.drop(i);
          break;
        }
      }
    }
    return ans;
  }

  Selector SelectorMatrix::vectorize() const {
    // Start with all elements out.
    Selector ans(nrow() * ncol(), false);
    int pos = 0;
    for (int j = 0; j < ncol(); ++j) {
      for (int i = 0; i < nrow(); ++i) {
        // Note that pos needs to increment regardless of whether the
        // conditional is true.
        if ((*this)(i, j)) ans.add(pos);
        ++pos;
      }
    }
    return ans;
  }

  Vector SelectorMatrix::vector_select(const Matrix &mat) const {
    if (mat.nrow() != nrow() || mat.ncol() != ncol()) {
      report_error("Argument 'mat' is the wrong size.");
    }
    Vector ans;
    for (int j = 0; j < ncol(); ++j) {
      for (int i = 0; i < nrow(); ++i) {
        if ((*this)(i, j)) {
          ans.push_back(mat(i, j));
        }
      }
    }
    return ans;
  }

  Matrix SelectorMatrix::expand(const Vector &values) const {
    if (values.size() != nvars()) {
      report_error("Wrong size argument to 'expand'.");
    }
    Matrix ans(nrow(), ncol(), 0.0);
    int next = 0;
    for (int j = 0; j < ncol(); ++j) {
      for (int i = 0; i < nrow(); ++i) {
        if ((*this)(i, j)) {
          ans(i, j) = values[next++];
        }
      }
    }
    return ans;
  }

  void SelectorMatrix::randomize() {
    for (int i = 0; i < nrow(); ++i) {
      for (int j = 0; j < ncol(); ++j) {
        if (runif_mt(GlobalRng::rng) < .5) {
          flip(i, j);
        }
      }
    }
  }

  //============================================================

  std::ostream &operator<<(std::ostream &out, const Selector &inc) {
    for (uint i = 0; i < inc.nvars_possible(); ++i) out << inc.inc(i);
    return out;
  }

  std::istream &operator>>(std::istream &in, Selector &inc) {
    std::string s;
    in >> s;
    uint n = s.size();
    std::vector<bool> tmp(n);
    for (uint i = 0; i < n; ++i) {
      if (s[i] == '0')
        tmp[i] = false;
      else if (s[i] == '1')
        tmp[i] = true;
      else
        report_error(s + "is an illegal input value for 'Selector'");
    }
    Selector blah(tmp);
    inc.swap(blah);
    return in;
  }

  //============================================================

  inline bool check_vec(const Vector &big, int pos, const Vector &small) {
    for (uint i = 0; i < small.size(); ++i) {
      uint I = i;
      if (I >= big.size()) return false;
      if (big[pos + I] != small[i]) return false;
    }
    return true;
  }

}  // namespace BOOM<|MERGE_RESOLUTION|>--- conflicted
+++ resolved
@@ -87,11 +87,7 @@
     for (uint i = 0; i < pos.size(); ++i) add(pos[i]);
   }
 
-<<<<<<< HEAD
-  Selector::Selector(const std::vector<int> &pos, int n)
-=======
   Selector::Selector(const std::vector<int> &pos, uint n)
->>>>>>> 0ef10884
       : Selector(std::vector<uint>(pos.begin(), pos.end()), n)
   {}
 
