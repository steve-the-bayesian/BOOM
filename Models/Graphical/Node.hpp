--- conflicted
+++ resolved
@@ -36,12 +36,7 @@
       CATEGORICAL = 0,
       CONTINUOUS = 1,
       ID = 2,
-<<<<<<< HEAD
       DATE_TIME = 3,
-      INTEGER = 4,
-=======
-      DATETIME = 3,
->>>>>>> d424ebc4
     };
 
     class DirectedNode;
@@ -56,7 +51,6 @@
     // This code assumes that all Node objects are held in a Ptr.
     class Node : private RefCounted {
      public:
-<<<<<<< HEAD
       // Args:
       //   position: Each node is responsible for modeling a single column in a
       //     data frame.  Position refers to the column number (or field number
@@ -70,7 +64,6 @@
       virtual std::vector<Ptr<Node>> children() = 0;
       virtual std::vector<Ptr<Node>> neighbors() = 0;
       virtual NodeType node_type() const = 0;
-=======
 
       // Args:
       //   id:  An index uniquely identifying the node in the graph.
@@ -140,11 +133,6 @@
       void set_id(int id) {
         id_ = id;
       }
->>>>>>> d424ebc4
-
-      // The Node knows how to pick out the relevant bits of dp, as well as pass
-      // the relevant bits to its parents for conditioning.
-      virtual double logp(const MixedMultivariateData &dp) const = 0;
 
      private:
       friend void intrusive_ptr_add_ref(Node *d) { d->up_count(); }
@@ -153,9 +141,6 @@
         if (d->ref_count() == 0) delete d;
       }
 
-<<<<<<< HEAD
-      std::string name_;
-=======
       int id_;
       mutable std::string name_;
 
@@ -171,7 +156,12 @@
           : Node(id, name)
       {}
 
-      virtual NodeType node_type() const = 0;
+      // This node's contribution to the log density of dp.  The conditional
+      // distribution of this node's chunk of dp, given its parents.
+      //
+      // The Node knows how to pick out the relevant bits of dp, as well as pass
+      // the relevant bits to its parents for conditioning.
+      virtual double logp(const MixedMultivariateData &dp) const = 0;
 
       DirectedNode * promote(const Ptr<Node> &rhs) override {
         return rhs->reflect_directed_node();
@@ -226,6 +216,9 @@
 
     };
 
+    //===========================================================================
+    // A MoralNode is a node in an undirected graph obtained by taking
+    // DirectedNode's, marrying the parents, and dropping the arrows.
     class MoralNode : public Node {
      public:
       MoralNode(const Ptr<DirectedNode> &base_node)
@@ -265,7 +258,6 @@
      private:
       Ptr<DirectedNode> base_node_;
       int triangulation_number_;
->>>>>>> d424ebc4
     };
 
   }
