--- conflicted
+++ resolved
@@ -65,14 +65,7 @@
     virtual Vector::const_iterator unvectorize(Vector::const_iterator &v,
                                                bool minimal = true) = 0;
     virtual Vector::const_iterator unvectorize(const Vector &v,
-<<<<<<< HEAD
-                                               bool minimal = true) {
-      Vector::const_iterator b = v.begin();
-      return unvectorize(b, minimal);
-    }
-=======
                                                bool minimal = true);
->>>>>>> ef27b95e
   };
 
   //============================================================
@@ -99,11 +92,6 @@
     Vector vectorize(bool minimal = true) const override;
     Vector::const_iterator unvectorize(Vector::const_iterator &v,
                                        bool minimal = true) override;
-<<<<<<< HEAD
-    // Vector::const_iterator unvectorize(const Vector &v,
-    //                                    bool minimal = true) override;
-=======
->>>>>>> ef27b95e
     using Params::unvectorize;
   };
 
@@ -160,11 +148,6 @@
     Vector vectorize(bool minimal = true) const override;
     Vector::const_iterator unvectorize(Vector::const_iterator &v,
                                        bool minimal = true) override;
-<<<<<<< HEAD
-    // Vector::const_iterator unvectorize(const Vector &v,
-    //                                    bool minimal = true) override;
-=======
->>>>>>> ef27b95e
     using Params::unvectorize;
   };
 
@@ -180,11 +163,6 @@
     Vector vectorize(bool minimal = true) const override;
     Vector::const_iterator unvectorize(Vector::const_iterator &v,
                                        bool minimal = true) override;
-<<<<<<< HEAD
-    // Vector::const_iterator unvectorize(const Vector &v,
-    //                                    bool minimal = true) override;
-=======
->>>>>>> ef27b95e
     using Params::unvectorize;
   };
 
